--- conflicted
+++ resolved
@@ -274,7 +274,6 @@
         elif self.cameras is None:
             raise ValueError("cameras must be provided to optimize parameters")
         elif self.config.mode in ("SO3xR3", "SE3"):
-<<<<<<< HEAD
             if self.config.optimize_intrinsics:
                 if self.cameras is None:
                     raise ValueError("cameras must be provided to optimize intrinsics")
@@ -282,18 +281,7 @@
                 self.camera_adjustment = torch.nn.Parameter(torch.zeros((num_cameras, 12), device=device))
             else:
                 # only optimize pose
-                self.pose_adjustment = torch.nn.Parameter(torch.zeros((num_cameras, 6), device=device))
-        else:
-            assert_never(self.config.mode)
-
-        # initialize preconditioner and calculate P matrix
-        if self.config.use_preconditioning:
-            self.preconditioner = CameraPreconditioner()
-            self.P_matrix = self.preconditioner.get_camera_preconditioner(self.camera_adjustment.detach(), cameras)
-            self.P_matrix = torch.eye(12, device=device)[None, ...].repeat(num_cameras, 1, 1)  # override with dummy P matrix for debugging
-
-=======
-            self.pose_adjustment = torch.nn.Parameter(
+                self.pose_adjustment = torch.nn.Parameter(
                 torch.zeros((num_cameras, 6), device=device)
             )
             self.config.optimize_intrinsics = False
@@ -342,7 +330,12 @@
         else:
             assert_never(self.config.mode)
 
->>>>>>> 62acfcd2
+        # initialize preconditioner and calculate P matrix
+        if self.config.use_preconditioning:
+            self.preconditioner = CameraPreconditioner()
+            self.P_matrix = self.preconditioner.get_camera_preconditioner(self.camera_adjustment.detach(), cameras)
+            self.P_matrix = torch.eye(12, device=device)[None, ...].repeat(num_cameras, 1, 1)  # override with dummy P matrix for debugging
+
     def forward(
         self,
         indices: Int[Tensor, "camera_indices"],
@@ -356,18 +349,6 @@
         """
         outputs = []
 
-<<<<<<< HEAD
-        if self.config.use_preconditioning:
-            # apply pre-conditioning to entire camera delta tensor
-            preconditioned_camera_adjustment = torch.bmm(self.P_matrix.to(indices.device), self.camera_adjustment[..., None]).squeeze()
-
-            # index relevant fields to stay consistent with the rest of the code
-            # ensure gradient flow is preserved
-            # TODO: Remove the self attributes, we do not need to store them. For now, just to stay consistent with the rest of the code.
-            self.K_adjustment = preconditioned_camera_adjustment[:, :4]
-            self.D_adjustment = preconditioned_camera_adjustment[:, 4:6]
-            self.pose_adjustment = preconditioned_camera_adjustment[:, 6:]
-=======
         if self.Ks.device != self.pose_adjustment.device:
             self.Ks = self.Ks.to(self.pose_adjustment.device)
             self.Ksinv = self.Ksinv.to(self.pose_adjustment.device)
@@ -375,7 +356,17 @@
         if self.Ds.device != self.pose_adjustment.device:
             self.Ds = self.Ds.to(self.pose_adjustment.device)
         D_corrected = self.Ds[indices]
->>>>>>> 62acfcd2
+
+        if self.config.use_preconditioning:
+            # apply pre-conditioning to entire camera delta tensor
+            preconditioned_camera_adjustment = torch.bmm(self.P_matrix.to(indices.device), self.camera_adjustment[..., None]).squeeze()
+
+            # index relevant fields to stay consistent with the rest of the code
+            # ensure gradient flow is preserved
+            # TODO: Remove the self attributes, we do not need to store them. For now, just to stay consistent with the rest of the code.
+            self.K_adjustment = preconditioned_camera_adjustment[:, :4]
+            self.D_adjustment = preconditioned_camera_adjustment[:, 4:6]
+            self.pose_adjustment = preconditioned_camera_adjustment[:, 6:]
 
         # Apply learned transformation delta.
         if self.config.mode == "off":
